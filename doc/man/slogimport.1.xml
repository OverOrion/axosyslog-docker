--- conflicted
+++ resolved
@@ -77,25 +77,15 @@
            <command>--key-file</command> or <command>-k</command>
           </term>
           <listitem>
-<<<<<<< HEAD
             <para>The current host key from the system where the import shall be performed.</para>
          </listitem>
-=======
-            <para>The file receiving the new current message authentication code (MAC) of the secure encrypted destination after import.
-	    In case an existing file is supplied, new entries will be appended.</para>
-          </listitem>
->>>>>>> f27c7ecc
         </varlistentry>
         <varlistentry>
           <term><command>--mac-file</command> or <command>-m</command>
           </term>
           <listitem>
-<<<<<<< HEAD
+
             <para>The current MAC file from the system where the import shall be performed.</para>
-=======
-            <para>The current log entry counter of the secure encrypted destination after import.
-	    This is required if the log entries to be imported will be appended to an existing secure encrypted destination.</para>
->>>>>>> f27c7ecc
           </listitem>
         </varlistentry>
         <varlistentry>
