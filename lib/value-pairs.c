--- conflicted
+++ resolved
@@ -464,15 +464,9 @@
   if (!g_option_context_parse (ctx, &argc, &argv, error))
     {
       value_pairs_free (vp);
-<<<<<<< HEAD
-      g_option_context_free (ctx);
-      return NULL;
-=======
       vp = NULL;
->>>>>>> 1b52fd87
     }
   g_option_context_free (ctx);
-  g_free (argv);
 
   return vp;
 }